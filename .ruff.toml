extend = "pyproject.toml"

exclude = [
    "jwst/extern",
    "docs",
    ".tox",
    ".eggs",
    "build",
    "*.ipynb",
    "**/tests/test_*.py",
    "**/regtest/test_*.py",
]
line-length = 100

target-version = "py311"

[format]
quote-style = "double"
indent-style = "space"
docstring-code-format = true
exclude = [
    "jwst/fringe/**.py",
    "jwst/ipc/**.py",
<<<<<<< HEAD
    "jwst/mrs_imatch/**.py",
=======
    "jwst/photom/**.py",
>>>>>>> 823bbbdd
]

[lint]
select = [
    "F",      # Pyflakes (part of default flake8)
    "E",      # pycodestyle (part of default flake8)
    "W",      # pycodestyle (part of default flake8)
    "D",      # docstrings, see also numpydoc pre-commit action
    "N",      # pep8-naming (naming conventions)
    "A",      # flake8-builtins (prevent shadowing of builtins)
    "ARG",    # flake8-unused-arguments (prevent unused arguments)
    "B",      # flake8-bugbear (miscellaneous best practices to avoid bugs)
    "C4",     # flake8-comprehensions (best practices for comprehensions)
    "ICN",    # flake8-import-conventions (enforce import conventions)
    "INP",    # flake8-no-pep420 (prevent use of PEP420, i.e. implicit name spaces)
    "ISC",    # flake8-implicit-str-concat (conventions for concatenating long strings)
    "LOG",    # flake8-logging
    "NPY",    # numpy-specific rules
    "PGH",    # pygrep-hooks (ensure appropriate usage of noqa and type-ignore)
    "PTH",    # flake8-use-pathlib (enforce using Pathlib instead of os)
    "S",      # flake8-bandit (security checks)
    "SLF",    # flake8-self (prevent using private class members outside class)
    "SLOT",   # flake8-slots (require __slots__ for immutable classes)
    "T20",    # flake8-print (prevent print statements in code)
    "TRY",    # tryceratops (best practices for try/except blocks)
    "UP",     # pyupgrade (simplified syntax allowed by newer Python versions)
    "YTT",    # flake8-2020 (prevent some specific gotchas from sys.version)
]
ignore = [
    "D100", # missing docstring in public module
    "D105", # missing docstring in magic method
    "E741", # ambiguous variable name (O/0, l/I, etc.)
    "UP008", # use super() instead of super(class, self). no harm being explicit
    "UP015", # unnecessary open(file, "r"). no harm being explicit
    "UP038", # use | instead of tuple in isinstance check
    "TRY003", # prevents custom exception messages not defined in exception itself.
    "TRY400", # enforces log.exception instead of log.error in except clause.
    "ISC001", # single line implicit string concatenation. formatter recommends ignoring this.
]

[lint.pydocstyle]
convention = "numpy"

[lint.flake8-annotations]
ignore-fully-untyped = true  # Turn off annotation checking for fully untyped code

[lint.per-file-ignores]
"jwst/**/__init__.py" = [
    "E402", # module-level import not at top of file
    "F401", # unused import
    "F403", # import with *
    "F405", # ambiguous import from *
]
"**/tests/**.py" = [
    "D104", # missing docstring in public package
    "S101", # use of assert
]
"jwst/conftest.py" = [
    "SLF", "ARG", "PTH",
    "B003", # Assigning to os.environ does not clear the environment
]
"**/regtest/**.py" = [ # conftest, regtestdata, and sdp_pools_source
    "SLF", "ARG", "PTH",
    "A002", # builtin variable shadowing
    "S101", # use of assert
]
"jwst/associations/lib/*" = [
    "N801", # Use CapWords class naming convention
]
"jwst/associations/tests*" = [
    "F841", # unused variable
]
"jwst/fringe/**.py" = ["D", "N", "A", "ARG", "B", "C4", "ICN", "INP", "ISC", "LOG", "NPY", "PGH", "PTH", "S", "SLF", "SLOT", "T20", "TRY", "UP", "YTT", "E501"]
"jwst/ipc/**.py" = ["D", "N", "A", "ARG", "B", "C4", "ICN", "INP", "ISC", "LOG", "NPY", "PGH", "PTH", "S", "SLF", "SLOT", "T20", "TRY", "UP", "YTT", "E501"]
<<<<<<< HEAD
"jwst/mrs_imatch/**.py" = ["D", "N", "A", "ARG", "B", "C4", "ICN", "INP", "ISC", "LOG", "NPY", "PGH", "PTH", "S", "SLF", "SLOT", "T20", "TRY", "UP", "YTT", "E501"]
=======
"jwst/photom/**.py" = ["D", "N", "A", "ARG", "B", "C4", "ICN", "INP", "ISC", "LOG", "NPY", "PGH", "PTH", "S", "SLF", "SLOT", "T20", "TRY", "UP", "YTT", "E501"]
>>>>>>> 823bbbdd
<|MERGE_RESOLUTION|>--- conflicted
+++ resolved
@@ -21,11 +21,6 @@
 exclude = [
     "jwst/fringe/**.py",
     "jwst/ipc/**.py",
-<<<<<<< HEAD
-    "jwst/mrs_imatch/**.py",
-=======
-    "jwst/photom/**.py",
->>>>>>> 823bbbdd
 ]
 
 [lint]
@@ -99,9 +94,4 @@
     "F841", # unused variable
 ]
 "jwst/fringe/**.py" = ["D", "N", "A", "ARG", "B", "C4", "ICN", "INP", "ISC", "LOG", "NPY", "PGH", "PTH", "S", "SLF", "SLOT", "T20", "TRY", "UP", "YTT", "E501"]
-"jwst/ipc/**.py" = ["D", "N", "A", "ARG", "B", "C4", "ICN", "INP", "ISC", "LOG", "NPY", "PGH", "PTH", "S", "SLF", "SLOT", "T20", "TRY", "UP", "YTT", "E501"]
-<<<<<<< HEAD
-"jwst/mrs_imatch/**.py" = ["D", "N", "A", "ARG", "B", "C4", "ICN", "INP", "ISC", "LOG", "NPY", "PGH", "PTH", "S", "SLF", "SLOT", "T20", "TRY", "UP", "YTT", "E501"]
-=======
-"jwst/photom/**.py" = ["D", "N", "A", "ARG", "B", "C4", "ICN", "INP", "ISC", "LOG", "NPY", "PGH", "PTH", "S", "SLF", "SLOT", "T20", "TRY", "UP", "YTT", "E501"]
->>>>>>> 823bbbdd
+"jwst/ipc/**.py" = ["D", "N", "A", "ARG", "B", "C4", "ICN", "INP", "ISC", "LOG", "NPY", "PGH", "PTH", "S", "SLF", "SLOT", "T20", "TRY", "UP", "YTT", "E501"]